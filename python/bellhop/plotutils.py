--- conflicted
+++ resolved
@@ -48,33 +48,6 @@
     _notebook = False
 
 def _new_figure(title: Optional[str], width: Optional[int], height: Optional[int], xlabel: Optional[str], ylabel: Optional[str], xlim: Optional[Tuple[float, float]], ylim: Optional[Tuple[float, float]], xtype: Optional[str], ytype: Optional[str], interactive: Optional[bool]) -> Any:
-<<<<<<< HEAD
-    global _color
-    _color = 0
-    
-    # Use default figure size if not specified
-    width = width or _figsize[0]
-    height = height or _figsize[1]
-    
-    # Determine interactivity and tools
-    is_interactive = interactive if interactive is not None else _interactive
-    tools = 'pan,box_zoom,wheel_zoom,reset,save' if is_interactive else []
-    
-    # Create figure with only non-None arguments
-    kwargs = {
-        'title': title,
-        'width': width,
-        'height': height,
-        'x_range': xlim,
-        'y_range': ylim,
-        'x_axis_label': xlabel,
-        'y_axis_label': ylabel,
-        'x_axis_type': xtype,
-        'y_axis_type': ytype,
-        'tools': tools
-    }
-    f = _bplt.figure(**{k: v for k, v in kwargs.items() if v is not None})
-=======
     global _color, _figure
 
     width = width or _figsize[0]
@@ -105,7 +78,6 @@
         return f
 
     f = _bplt.figure(**{k:v for (k,v) in args.items() if v is not None})
->>>>>>> d8f291f9
     f.toolbar.logo = None
     _figure = f
     return f
